//! Module: zmq

#![allow(trivial_numeric_casts)]

#[macro_use]
extern crate log;

extern crate libc;
extern crate zmq_sys;

use libc::{c_int, c_long, size_t, int64_t, uint64_t};
use std::{mem, ptr, str, slice};
use std::ffi;
use std::fmt;
use std::marker::PhantomData;
use std::ops::{Deref, DerefMut};
use std::os::raw::c_void;
use std::result;

pub use SocketType::*;

pub type Result<T> = result::Result<T, Error>;

/// Socket types
#[allow(non_camel_case_types)]
#[derive(Clone, Debug, PartialEq)]
pub enum SocketType {
    PAIR   = 0,
    PUB    = 1,
    SUB    = 2,
    REQ    = 3,
    REP    = 4,
    DEALER = 5,
    ROUTER = 6,
    PULL   = 7,
    PUSH   = 8,
    XPUB   = 9,
    XSUB   = 10,
}

impl Copy for SocketType {}

pub static DONTWAIT : i32 = 1;
pub static SNDMORE : i32 = 2;

#[allow(non_camel_case_types)]
#[derive(Clone)]
pub enum Constants {
    ZMQ_AFFINITY                 = 4,
    ZMQ_IDENTITY                 = 5,
    ZMQ_SUBSCRIBE                = 6,
    ZMQ_UNSUBSCRIBE              = 7,
    ZMQ_RATE                     = 8,
    ZMQ_RECOVERY_IVL             = 9,
    ZMQ_SNDBUF                   = 11,
    ZMQ_RCVBUF                   = 12,
    ZMQ_RCVMORE                  = 13,
    ZMQ_FD                       = 14,
    ZMQ_EVENTS                   = 15,
    ZMQ_TYPE                     = 16,
    ZMQ_LINGER                   = 17,
    ZMQ_RECONNECT_IVL            = 18,
    ZMQ_BACKLOG                  = 19,
    ZMQ_RECONNECT_IVL_MAX        = 21,
    ZMQ_MAXMSGSIZE               = 22,
    ZMQ_SNDHWM                   = 23,
    ZMQ_RCVHWM                   = 24,
    ZMQ_MULTICAST_HOPS           = 25,
    ZMQ_RCVTIMEO                 = 27,
    ZMQ_SNDTIMEO                 = 28,
    ZMQ_LAST_ENDPOINT            = 32,
    ZMQ_ROUTER_MANDATORY         = 33,
    ZMQ_TCP_KEEPALIVE            = 34,
    ZMQ_TCP_KEEPALIVE_CNT        = 35,
    ZMQ_TCP_KEEPALIVE_IDLE       = 36,
    ZMQ_TCP_KEEPALIVE_INTVL      = 37,
    ZMQ_IMMEDIATE                = 39,
    ZMQ_XPUB_VERBOSE             = 40,
    ZMQ_ROUTER_RAW               = 41,
    ZMQ_IPV6                     = 42,
    ZMQ_MECHANISM                = 43,
    ZMQ_PLAIN_SERVER             = 44,
    ZMQ_PLAIN_USERNAME           = 45,
    ZMQ_PLAIN_PASSWORD           = 46,
    ZMQ_CURVE_SERVER             = 47,
    ZMQ_CURVE_PUBLICKEY          = 48,
    ZMQ_CURVE_SECRETKEY          = 49,
    ZMQ_CURVE_SERVERKEY          = 50,
    ZMQ_PROBE_ROUTER             = 51,
    ZMQ_REQ_CORRELATE            = 52,
    ZMQ_REQ_RELAXED              = 53,
    ZMQ_CONFLATE                 = 54,
    ZMQ_ZAP_DOMAIN               = 55,
    ZMQ_ROUTER_HANDOVER          = 56,
    ZMQ_TOS                      = 57,
    ZMQ_CONNECT_RID              = 61,
    ZMQ_GSSAPI_SERVER            = 62,
    ZMQ_GSSAPI_PRINCIPAL         = 63,
    ZMQ_GSSAPI_SERVICE_PRINCIPAL = 64,
    ZMQ_GSSAPI_PLAINTEXT         = 65,
    ZMQ_HANDSHAKE_IVL            = 66,
    ZMQ_SOCKS_PROXY              = 68,
    ZMQ_XPUB_NODROP              = 69,

    ZMQ_MSG_MORE                 = 1,
    ZMQ_MSG_SHARED               = 128,
    ZMQ_MSG_MASK                 = 129,
}

impl Copy for Constants {}

impl Constants {
    pub fn to_raw(&self) -> i32 {
        *self as i32
    }
}

/// Security Mechanism
#[allow(non_camel_case_types)]
#[derive(Clone, Debug, PartialEq)]
pub enum Mechanism {
    ZMQ_NULL   = 0,
    ZMQ_PLAIN  = 1,
    ZMQ_CURVE  = 2,
    ZMQ_GSSAPI = 3,
}

impl Copy for Mechanism {}

const ZMQ_HAUSNUMERO: isize = 156384712;

#[derive(Clone, Eq, PartialEq)]
pub enum Error {
    EACCES          = libc::EACCES as isize,
    EADDRINUSE      = libc::EADDRINUSE as isize,
    EAGAIN          = libc::EAGAIN as isize,
    EBUSY           = libc::EBUSY as isize,
    ECONNREFUSED    = libc::ECONNREFUSED as isize,
    EFAULT          = libc::EFAULT as isize,
    EINTR           = libc::EINTR as isize,
    EHOSTUNREACH    = libc::EHOSTUNREACH as isize,
    EINPROGRESS     = libc::EINPROGRESS as isize,
    EINVAL          = libc::EINVAL as isize,
    EMFILE          = libc::EMFILE as isize,
    EMSGSIZE        = libc::EMSGSIZE as isize,
    ENAMETOOLONG    = libc::ENAMETOOLONG as isize,
    ENODEV          = libc::ENODEV as isize,
    ENOENT          = libc::ENOENT as isize,
    ENOMEM          = libc::ENOMEM as isize,
    ENOTCONN        = libc::ENOTCONN as isize,
    ENOTSOCK        = libc::ENOTSOCK as isize,
    EPROTO          = libc::EPROTO as isize,
    EPROTONOSUPPORT = libc::EPROTONOSUPPORT as isize,
    ENOTSUP         = (ZMQ_HAUSNUMERO + 1) as isize,
    ENOBUFS         = (ZMQ_HAUSNUMERO + 3) as isize,
    ENETDOWN        = (ZMQ_HAUSNUMERO + 4) as isize,
    EADDRNOTAVAIL   = (ZMQ_HAUSNUMERO + 6) as isize,

    // native zmq error codes
    EFSM            = (ZMQ_HAUSNUMERO + 51) as isize,
    ENOCOMPATPROTO  = (ZMQ_HAUSNUMERO + 52) as isize,
    ETERM           = (ZMQ_HAUSNUMERO + 53) as isize,
    EMTHREAD        = (ZMQ_HAUSNUMERO + 54) as isize,
}

impl Copy for Error {}

impl Error {
    pub fn to_raw(&self) -> i32 {
        *self as i32
    }

    pub fn from_raw(raw: i32) -> Error {
        match raw {
            libc::EACCES             => Error::EACCES,
            libc::EADDRINUSE         => Error::EADDRINUSE,
            libc::EAGAIN             => Error::EAGAIN,
            libc::EBUSY              => Error::EBUSY,
            libc::ECONNREFUSED       => Error::ECONNREFUSED,
            libc::EFAULT             => Error::EFAULT,
            libc::EHOSTUNREACH       => Error::EHOSTUNREACH,
            libc::EINPROGRESS        => Error::EINPROGRESS,
            libc::EINVAL             => Error::EINVAL,
            libc::EMFILE             => Error::EMFILE,
            libc::EMSGSIZE           => Error::EMSGSIZE,
            libc::ENAMETOOLONG       => Error::ENAMETOOLONG,
            libc::ENODEV             => Error::ENODEV,
            libc::ENOENT             => Error::ENOENT,
            libc::ENOMEM             => Error::ENOMEM,
            libc::ENOTCONN           => Error::ENOTCONN,
            libc::ENOTSOCK           => Error::ENOTSOCK,
            libc::EPROTO             => Error::EPROTO,
            libc::EPROTONOSUPPORT    => Error::EPROTONOSUPPORT,
            156384713                => Error::ENOTSUP,
            156384714                => Error::EPROTONOSUPPORT,
            156384715                => Error::ENOBUFS,
            156384716                => Error::ENETDOWN,
            156384717                => Error::EADDRINUSE,
            156384718                => Error::EADDRNOTAVAIL,
            156384719                => Error::ECONNREFUSED,
            156384720                => Error::EINPROGRESS,
            156384721                => Error::ENOTSOCK,
            156384763                => Error::EFSM,
            156384764                => Error::ENOCOMPATPROTO,
            156384765                => Error::ETERM,
            156384766                => Error::EMTHREAD,

            x => {
                unsafe {
                    let s = zmq_sys::zmq_strerror(x);
                    panic!("unknown error [{}]: {}",
                        x,
                        str::from_utf8(ffi::CStr::from_ptr(s).to_bytes()).unwrap()
                    )
                }
            }
        }
    }
}

impl std::error::Error for Error {
    fn description(&self) -> &str {
        unsafe {
            let s = zmq_sys::zmq_strerror(*self as c_int);
            let v: &'static [u8] =
                mem::transmute(ffi::CStr::from_ptr(s).to_bytes());
            str::from_utf8(v).unwrap()
        }
    }
}

impl std::fmt::Display for Error {
    fn fmt(&self, f: &mut fmt::Formatter) -> fmt::Result {
        unsafe {
            let s = zmq_sys::zmq_strerror(*self as c_int);
            let v: &'static [u8] =
                mem::transmute(ffi::CStr::from_ptr(s).to_bytes());
            write!(f, "{}", str::from_utf8(v).unwrap())
        }
    }
}

// Return the current zeromq version.
pub fn version() -> (i32, i32, i32) {
    let mut major = 0;
    let mut minor = 0;
    let mut patch = 0;

    unsafe {
        zmq_sys::zmq_version(&mut major, &mut minor, &mut patch);
    }

    (major as i32, minor as i32, patch as i32)
}

/// zmq context, used to create sockets. Is thread safe, and can be safely
/// shared, but dropping it while sockets are still open will cause them to
/// close (see zmq_ctx_destroy(3)).
///
/// For this reason, one should use an Arc to share it, rather than any unsafe
/// trickery you might think up that would call the destructor.
pub struct Context {
    ctx: *mut c_void,
}

unsafe impl Send for Context {}
unsafe impl Sync for Context {}

impl Context {
    pub fn new() -> Context {
        Context {
            ctx: unsafe { zmq_sys::zmq_ctx_new() }
        }
    }

<<<<<<< HEAD
    pub fn socket(&mut self, socket_type: SocketType) -> Result<Socket> {
=======
    /// Borrow the raw context pointer.
    ///
    /// If the Context goes out of scope, this will lead to a dangling
    /// pointer, so use with care!
    pub fn borrow_raw(&self) -> *mut c_void {
        self.ctx
    }

    pub fn socket(&mut self, socket_type: SocketType) -> Result<Socket, Error> {
>>>>>>> bd7ed9d0
        let sock = unsafe { zmq_sys::zmq_socket(self.ctx, socket_type as c_int) };

        if sock.is_null() {
            return Err(errno_to_error());
        }

        Ok(Socket::from_raw(sock))
    }

    /// Try to destroy the context. This is different than the destructor; the
    /// destructor will loop when zmq_ctx_destroy returns EINTR
    pub fn destroy(&mut self) -> Result<()> {
        if unsafe { zmq_sys::zmq_ctx_destroy(self.ctx) } == -1i32 {
            Err(errno_to_error())
        } else {
            Ok(())
        }
    }
}

impl Drop for Context {
    fn drop(&mut self) {
        debug!("context dropped");
        let mut e = self.destroy();
        while e == Err(Error::EINTR) {
            e = self.destroy();
        }
    }
}

pub struct Socket {
    sock: *mut c_void,
    closed: bool,
    persistent: bool,
}

unsafe impl Send for Socket {}

impl Drop for Socket {
    fn drop(&mut self) {
        if !self.persistent {
            match self.close_final() {
                Ok(()) => { debug!("socket dropped") },
                Err(e) => panic!(e)
            }
        }
    }
}

impl Socket {
    /// Consume the Socket and return the raw socket pointer.
    ///
    /// Failure to close the socket manually or call `from_raw` will
    /// lead to a memory leak.
    pub fn to_raw(self) -> *mut c_void {
        let mut sock = self;
        sock.persistent = true;
        sock.sock
    }

    /// Create a socket from a raw socket pointer.
    pub fn from_raw(sock: *mut c_void) -> Socket {
        Socket {
            sock: sock,
            closed: false,
            persistent: false,
        }
    }

    /// Borrow the raw socket pointer without disabling destructor.
    ///
    /// If the Socket goes out of scope, this will lead to a dangling
    /// pointer, so use with care!
    pub fn borrow_raw(&self) -> *mut c_void {
        self.sock
    }

    /// Accept connections on a socket.
    pub fn bind(&mut self, endpoint: &str) -> Result<()> {
        let rc = unsafe { zmq_sys::zmq_bind(self.sock,
                          ffi::CString::new(endpoint.as_bytes()).unwrap().as_ptr()) };
        if rc == -1i32 { Err(errno_to_error()) } else { Ok(()) }
    }

    /// Connect a socket.
    pub fn connect(&mut self, endpoint: &str) -> Result<()> {
        let rc = unsafe { zmq_sys::zmq_connect(self.sock,
                          ffi::CString::new(endpoint.as_bytes()).unwrap().as_ptr()) };
        if rc == -1i32 { Err(errno_to_error()) } else { Ok(()) }
    }

    /// Send a `&[u8]` message.
    pub fn send(&mut self, data: &[u8], flags: i32) -> Result<()> {
        let msg = try!(Message::from_slice(data));
        self.send_msg(msg, flags)
    }

    /// Send a `Message` message.
    pub fn send_msg(&mut self, mut msg: Message, flags: i32) -> Result<()> {
        let rc = unsafe {
            zmq_sys::zmq_msg_send(&mut msg.msg, self.sock, flags as c_int)
        };

        if rc == -1i32 {
            Err(errno_to_error())
        } else {
            Ok(())
        }
    }

    pub fn send_str(&mut self, data: &str, flags: i32) -> Result<()> {
        self.send(data.as_bytes(), flags)
    }

    /// Receive a message into a `Message`. The length passed to zmq_msg_recv
    /// is the length of the buffer.
    pub fn recv(&mut self, msg: &mut Message, flags: i32) -> Result<()> {
        let rc = unsafe {
            zmq_sys::zmq_msg_recv(&mut msg.msg, self.sock, flags as c_int)
        };

        if rc == -1i32 {
            Err(errno_to_error())
        } else {
            Ok(())
        }
    }

    pub fn recv_msg(&mut self, flags: i32) -> Result<Message> {
        let mut msg = try!(Message::new());
        match self.recv(&mut msg, flags) {
            Ok(()) => Ok(msg),
            Err(e) => Err(e),
        }
    }

    pub fn recv_bytes(&mut self, flags: i32) -> Result<Vec<u8>> {
        match self.recv_msg(flags) {
            Ok(msg) => Ok(msg.to_vec()),
            Err(e) => Err(e),
        }
    }

    /// Read a `String` from the socket.
    pub fn recv_string(&mut self, flags: i32) -> Result<result::Result<String, Vec<u8>>> {
        match self.recv_bytes(flags) {
            Ok(msg) => Ok(Ok(String::from_utf8(msg).unwrap_or("".to_string()))),
            Err(e) => Err(e),
        }
    }

    pub fn close(&mut self) -> Result<()> {
        if !self.closed {
            self.closed = true;

            if unsafe { zmq_sys::zmq_close(self.sock) } == -1i32 {
                return Err(errno_to_error());
            }
        }

        Ok(())
    }

    pub fn close_final(&mut self) -> Result<()> {
        if !self.closed {
            if unsafe { zmq_sys::zmq_close(self.sock) } == -1i32 {
                return Err(errno_to_error());
            }
        }

        Ok(())
    }

    pub fn is_ipv6(&self) -> Result<bool> {
        Ok(try!(getsockopt_i32(self.sock, Constants::ZMQ_IPV6.to_raw())) == 1)
    }

    pub fn is_immediate(&self) -> Result<bool> {
        Ok(try!(getsockopt_i32(self.sock, Constants::ZMQ_IMMEDIATE.to_raw())) == 1)
    }

    pub fn is_plain_server(&self) -> Result<bool> {
        Ok(try!(getsockopt_i32(self.sock, Constants::ZMQ_PLAIN_SERVER.to_raw())) == 1)
    }

    #[cfg(ZMQ_HAS_CURVE = "1")]
    pub fn is_curve_server(&self) -> Result<bool> {
        Ok(try!(getsockopt_i32(self.sock, Constants::ZMQ_CURVE_SERVER.to_raw())) == 1)
    }

    #[cfg(ZMQ_HAS_GSSAPI = "1")]
    pub fn is_gssapi_server(&self) -> Result<bool> {
        Ok(try!(getsockopt_i32(self.sock, Constants::ZMQ_GSSAPI_SERVER.to_raw())) == 1)
    }

    #[cfg(ZMQ_HAS_GSSAPI = "1")]
    pub fn is_gssapi_plaintext(&self) -> Result<bool> {
        Ok(try!(getsockopt_i32(self.sock, Constants::ZMQ_GSSAPI_PLAINTEXT.to_raw())) == 1)
    }

    pub fn is_conflate(&self) -> Result<bool> {
        Ok(try!(getsockopt_i32(self.sock, Constants::ZMQ_CONFLATE.to_raw())) == 1)
    }

    pub fn get_socket_type(&self) -> Result<SocketType> {
        getsockopt_i32(self.sock, Constants::ZMQ_TYPE.to_raw()).map(|ty| {
            match ty {
                0 => SocketType::PAIR,
                1 => SocketType::PUB,
                2 => SocketType::SUB,
                3 => SocketType::REQ,
                4 => SocketType::REP,
                5 => SocketType::DEALER,
                6 => SocketType::ROUTER,
                7 => SocketType::PULL,
                8 => SocketType::PUSH,
                9 => SocketType::XPUB,
                10 => SocketType::XSUB,
                _ => panic!("socket type is out of range!")
            }
        })
    }

    pub fn get_rcvmore(&self) -> Result<bool> {
        getsockopt_i64(self.sock, Constants::ZMQ_RCVMORE.to_raw())
            .map(|o| o == 1i64 )
    }

    pub fn get_maxmsgsize(&self) -> Result<i64> {
        getsockopt_i64(self.sock, Constants::ZMQ_MAXMSGSIZE.to_raw())
    }


    pub fn get_sndhwm(&self) -> Result<i32> {
        getsockopt_i32(self.sock, Constants::ZMQ_SNDHWM.to_raw())
    }

    pub fn get_rcvhwm(&self) -> Result<i32> {
        getsockopt_i32(self.sock, Constants::ZMQ_RCVHWM.to_raw())
    }

    pub fn get_affinity(&self) -> Result<u64> {
        getsockopt_u64(self.sock, Constants::ZMQ_AFFINITY.to_raw())
    }

    pub fn get_identity(&self) -> Result<result::Result<String, Vec<u8>>> {
        // 255 = identity max length
        getsockopt_string(self.sock, Constants::ZMQ_IDENTITY.to_raw(), 255, false)
    }

    pub fn get_rate(&self) -> Result<i32> {
        getsockopt_i32(self.sock, Constants::ZMQ_RATE.to_raw())
    }

    pub fn get_recovery_ivl(&self) -> Result<i32> {
        getsockopt_i32(self.sock, Constants::ZMQ_RECOVERY_IVL.to_raw())
    }

    pub fn get_sndbuf(&self) -> Result<i32> {
        getsockopt_i32(self.sock, Constants::ZMQ_SNDBUF.to_raw())
    }

    pub fn get_rcvbuf(&self) -> Result<i32> {
        getsockopt_i32(self.sock, Constants::ZMQ_RCVBUF.to_raw())
    }

    pub fn get_tos(&self) -> Result<i32> {
        getsockopt_i32(self.sock, Constants::ZMQ_TOS.to_raw())
    }

    pub fn get_linger(&self) -> Result<i32> {
        getsockopt_i32(self.sock, Constants::ZMQ_LINGER.to_raw())
    }

    pub fn get_reconnect_ivl(&self) -> Result<i32> {
        getsockopt_i32(self.sock, Constants::ZMQ_RECONNECT_IVL.to_raw())
    }

    pub fn get_reconnect_ivl_max(&self) -> Result<i32> {
        getsockopt_i32(self.sock, Constants::ZMQ_RECONNECT_IVL_MAX.to_raw())
    }

    pub fn get_backlog(&self) -> Result<i32> {
        getsockopt_i32(self.sock, Constants::ZMQ_BACKLOG.to_raw())
    }

    pub fn get_fd(&self) -> Result<i64> {
        getsockopt_i64(self.sock, Constants::ZMQ_FD.to_raw())
    }

    pub fn get_events(&self) -> Result<i32> {
        getsockopt_i32(self.sock, Constants::ZMQ_EVENTS.to_raw())
    }

    pub fn get_multicast_hops(&self) -> Result<i32> {
        getsockopt_i32(self.sock, Constants::ZMQ_MULTICAST_HOPS.to_raw())
    }

    pub fn get_rcvtimeo(&self) -> Result<i32> {
        getsockopt_i32(self.sock, Constants::ZMQ_RCVTIMEO.to_raw())
    }

    pub fn get_sndtimeo(&self) -> Result<i32> {
        getsockopt_i32(self.sock, Constants::ZMQ_SNDTIMEO.to_raw())
    }

    pub fn get_socks_proxy(&self) -> Result<result::Result<String, Vec<u8>>> {
        // 255 = longest allowable domain name is 253 so this should
        // be a reasonable size.
        getsockopt_string(self.sock, Constants::ZMQ_SOCKS_PROXY.to_raw(), 255, true)
    }

    pub fn get_tcp_keepalive(&self) -> Result<i32> {
        getsockopt_i32(self.sock, Constants::ZMQ_TCP_KEEPALIVE.to_raw())
    }

    pub fn get_tcp_keepalive_cnt(&self) -> Result<i32> {
        getsockopt_i32(self.sock, Constants::ZMQ_TCP_KEEPALIVE_CNT.to_raw())
    }

    pub fn get_tcp_keepalive_idle(&self) -> Result<i32> {
        getsockopt_i32(self.sock, Constants::ZMQ_TCP_KEEPALIVE_IDLE.to_raw())
    }

    pub fn get_tcp_keepalive_intvl(&self) -> Result<i32> {
        getsockopt_i32(self.sock, Constants::ZMQ_TCP_KEEPALIVE_INTVL.to_raw())
    }

    pub fn get_mechanism(&self) -> Result<Mechanism> {
        getsockopt_i32(self.sock, Constants::ZMQ_MECHANISM.to_raw()).map(|mech| {
            match mech {
                0 => Mechanism::ZMQ_NULL,
                1 => Mechanism::ZMQ_PLAIN,
                2 => Mechanism::ZMQ_CURVE,
                3 => Mechanism::ZMQ_GSSAPI,
                _ => panic!("Mechanism is out of range!")
            }
        })
    }

    pub fn get_plain_username(&self) -> Result<result::Result<String, Vec<u8>>> {
        // 255 = arbitrary size
        getsockopt_string(self.sock, Constants::ZMQ_PLAIN_USERNAME.to_raw(), 255, true)
    }

    pub fn get_plain_password(&self) -> Result<result::Result<String, Vec<u8>>> {
        // 256 = arbitrary size based on std crypto key size
        getsockopt_string(self.sock, Constants::ZMQ_PLAIN_PASSWORD.to_raw(), 256, true)
    }

    pub fn get_zap_domain(&self) -> Result<result::Result<String, Vec<u8>>> {
        // 255 = arbitrary size
        getsockopt_string(self.sock, Constants::ZMQ_ZAP_DOMAIN.to_raw(), 255, true)
    }

    #[cfg(ZMQ_HAS_CURVE = "1")]
    pub fn get_curve_publickey(&self) -> Result<result::Result<String, Vec<u8>>> {
        // 41 = Z85 encoded keysize + 1 for null byte
        getsockopt_string(self.sock, Constants::ZMQ_CURVE_PUBLICKEY.to_raw(), 41, true)
    }

    #[cfg(ZMQ_HAS_CURVE = "1")]
    pub fn get_curve_secretkey(&self) -> Result<result::Result<String, Vec<u8>>> {
        // 41 = Z85 encoded keysize + 1 for null byte
        getsockopt_string(self.sock, Constants::ZMQ_CURVE_SECRETKEY.to_raw(), 41, true)
    }

    #[cfg(ZMQ_HAS_CURVE = "1")]
    pub fn get_curve_serverkey(&self) -> Result<result::Result<String, Vec<u8>>> {
        // 41 = Z85 encoded keysize + 1 for null byte
        getsockopt_string(self.sock, Constants::ZMQ_CURVE_SERVERKEY.to_raw(), 41, true)
    }

    #[cfg(ZMQ_HAS_GSSAPI = "1")]
    pub fn get_gssapi_principal(&self) -> Result<result::Result<String, Vec<u8>>> {
        // 260 = best guess of max length based on docs.
        getsockopt_string(self.sock, Constants::ZMQ_GSSAPI_PRINCIPAL.to_raw(), 260, true)
    }

    #[cfg(ZMQ_HAS_GSSAPI = "1")]
    pub fn get_gssapi_service_principal(&self) -> Result<result::Result<String, Vec<u8>>> {
        // 260 = best guess of max length based on docs.
        getsockopt_string(self.sock, Constants::ZMQ_GSSAPI_SERVICE_PRINCIPAL.to_raw(), 260, true)
    }

    pub fn get_handshake_ivl(&self) -> Result<i32> {
        getsockopt_i32(self.sock, Constants::ZMQ_HANDSHAKE_IVL.to_raw())
    }

    pub fn set_maxmsgsize(&self, value: i64) -> Result<()> {
        setsockopt_i64(self.sock, Constants::ZMQ_MAXMSGSIZE.to_raw(), value)
    }

    pub fn set_sndhwm(&self, value: i32) -> Result<()> {
        setsockopt_i32(self.sock, Constants::ZMQ_SNDHWM.to_raw(), value)
    }

    pub fn set_rcvhwm(&self, value: i32) -> Result<()> {
        setsockopt_i32(self.sock, Constants::ZMQ_RCVHWM.to_raw(), value)
    }

    pub fn set_affinity(&self, value: u64) -> Result<()> {
        setsockopt_u64(self.sock, Constants::ZMQ_AFFINITY.to_raw(), value)
    }

    pub fn set_identity(&self, value: &[u8]) -> Result<()> {
        setsockopt_bytes(self.sock, Constants::ZMQ_IDENTITY.to_raw(), value)
    }

    pub fn set_subscribe(&self, value: &[u8]) -> Result<()> {
        setsockopt_bytes(self.sock, Constants::ZMQ_SUBSCRIBE.to_raw(), value)
    }

    pub fn set_unsubscribe(&self, value: &[u8]) -> Result<()> {
        setsockopt_bytes(self.sock, Constants::ZMQ_UNSUBSCRIBE.to_raw(), value)
    }

    pub fn set_rate(&self, value: i32) -> Result<()> {
        setsockopt_i32(self.sock, Constants::ZMQ_RATE.to_raw(), value)
    }

    pub fn set_recovery_ivl(&self, value: i32) -> Result<()> {
        setsockopt_i32(self.sock, Constants::ZMQ_RECOVERY_IVL.to_raw(), value)
    }

    pub fn set_sndbuf(&self, value: i32) -> Result<()> {
        setsockopt_i32(self.sock, Constants::ZMQ_SNDBUF.to_raw(), value)
    }

    pub fn set_rcvbuf(&self, value: i32) -> Result<()> {
        setsockopt_i32(self.sock, Constants::ZMQ_RCVBUF.to_raw(), value)
    }

    pub fn set_tos(&self, value: i32) -> Result<()> {
        setsockopt_i32(self.sock, Constants::ZMQ_TOS.to_raw(), value)
    }

    pub fn set_linger(&self, value: i32) -> Result<()> {
        setsockopt_i32(self.sock, Constants::ZMQ_LINGER.to_raw(), value)
    }

    pub fn set_reconnect_ivl(&self, value: i32) -> Result<()> {
        setsockopt_i32(self.sock, Constants::ZMQ_RECONNECT_IVL.to_raw(), value)
    }

    pub fn set_reconnect_ivl_max(&self, value: i32) -> Result<()> {
        setsockopt_i32(
            self.sock, Constants::ZMQ_RECONNECT_IVL_MAX.to_raw(), value)
    }

    pub fn set_backlog(&self, value: i32) -> Result<()> {
        setsockopt_i32(self.sock, Constants::ZMQ_BACKLOG.to_raw(), value)
    }

    pub fn set_multicast_hops(&self, value: i32) -> Result<()> {
        setsockopt_i32(self.sock, Constants::ZMQ_MULTICAST_HOPS.to_raw(), value)
    }

    pub fn set_rcvtimeo(&self, value: i32) -> Result<()> {
        setsockopt_i32(self.sock, Constants::ZMQ_RCVTIMEO.to_raw(), value)
    }

    pub fn set_sndtimeo(&self, value: i32) -> Result<()> {
        setsockopt_i32(self.sock, Constants::ZMQ_SNDTIMEO.to_raw(), value)
    }

    pub fn set_ipv6(&self, value: bool) -> Result<()> {
        setsockopt_i32(self.sock, Constants::ZMQ_IPV6.to_raw(), if value { 1 } else { 0 })
    }

    pub fn set_socks_proxy(&self, value: Option<&str>) -> Result<()> {
        if let Some(proxy) = value {
            setsockopt_bytes(self.sock, Constants::ZMQ_SOCKS_PROXY.to_raw(), proxy.as_bytes())
        } else {
            setsockopt_null(self.sock, Constants::ZMQ_SOCKS_PROXY.to_raw())
        }
    }

    pub fn set_tcp_keepalive(&self, value: i32) -> Result<()> {
        setsockopt_i32(self.sock, Constants::ZMQ_TCP_KEEPALIVE.to_raw(), value)
    }

    pub fn set_tcp_keepalive_cnt(&self, value: i32) -> Result<()> {
        setsockopt_i32(self.sock, Constants::ZMQ_TCP_KEEPALIVE_CNT.to_raw(), value)
    }

    pub fn set_tcp_keepalive_idle(&self, value: i32) -> Result<()> {
        setsockopt_i32(self.sock, Constants::ZMQ_TCP_KEEPALIVE_IDLE.to_raw(), value)
    }

    pub fn set_tcp_keepalive_intvl(&self, value: i32) -> Result<()> {
        setsockopt_i32(self.sock, Constants::ZMQ_TCP_KEEPALIVE_INTVL.to_raw(), value)
    }

    pub fn set_immediate(&self, value: bool) -> Result<()> {
        setsockopt_i32(self.sock, Constants::ZMQ_IMMEDIATE.to_raw(), if value { 1 } else { 0 })
    }

    pub fn set_plain_server(&self, value: bool) -> Result<()> {
        setsockopt_i32(self.sock, Constants::ZMQ_PLAIN_SERVER.to_raw(), if value { 1 } else { 0 })
    }

    pub fn set_plain_username(&self, value: Option<&str>) -> Result<()> {
        if let Some(user) = value {
            setsockopt_bytes(self.sock, Constants::ZMQ_PLAIN_USERNAME.to_raw(), user.as_bytes())
        } else {
            setsockopt_null(self.sock, Constants::ZMQ_PLAIN_USERNAME.to_raw())
        }
    }

    pub fn set_plain_password(&self, value: Option<&str>) -> Result<()> {
        if let Some(user) = value {
            setsockopt_bytes(self.sock, Constants::ZMQ_PLAIN_PASSWORD.to_raw(), user.as_bytes())
        } else {
            setsockopt_null(self.sock, Constants::ZMQ_PLAIN_PASSWORD.to_raw())
        }
    }

    pub fn set_zap_domain(&self, value: &str) -> Result<()> {
        let cval = ffi::CString::new(value).unwrap();
        setsockopt_bytes(self.sock, Constants::ZMQ_ZAP_DOMAIN.to_raw(), cval.as_bytes())
    }

    #[cfg(ZMQ_HAS_CURVE = "1")]
    pub fn set_curve_server(&self, value: bool) -> Result<()> {
        setsockopt_i32(self.sock, Constants::ZMQ_CURVE_SERVER.to_raw(), if value { 1 } else { 0 })
    }

    #[cfg(ZMQ_HAS_CURVE = "1")]
    pub fn set_curve_publickey(&self, value: &str) -> Result<()> {
        setsockopt_bytes(self.sock, Constants::ZMQ_CURVE_PUBLICKEY.to_raw(), value.as_bytes())
    }

    #[cfg(ZMQ_HAS_CURVE = "1")]
    pub fn set_curve_secretkey(&self, value: &str) -> Result<()> {
        setsockopt_bytes(self.sock, Constants::ZMQ_CURVE_SECRETKEY.to_raw(), value.as_bytes())
    }

    #[cfg(ZMQ_HAS_CURVE = "1")]
    pub fn set_curve_serverkey(&self, value: &str) -> Result<()> {
        setsockopt_bytes(self.sock, Constants::ZMQ_CURVE_SERVERKEY.to_raw(), value.as_bytes())
    }

    pub fn set_conflate(&self, value: bool) -> Result<()> {
        setsockopt_i32(self.sock, Constants::ZMQ_CONFLATE.to_raw(), if value { 1 } else { 0 })
    }

    #[cfg(ZMQ_HAS_GSSAPI = "1")]
    pub fn set_gssapi_server(&self, value: bool) -> Result<()> {
        setsockopt_i32(self.sock, Constants::ZMQ_GSSAPI_SERVER.to_raw(), if value { 1 } else { 0 })
    }

    #[cfg(ZMQ_HAS_GSSAPI = "1")]
    pub fn set_gssapi_principal(&self, value: &str) -> Result<()> {
        setsockopt_bytes(self.sock, Constants::ZMQ_GSSAPI_PRINCIPAL.to_raw(), value.as_bytes())
    }

    #[cfg(ZMQ_HAS_GSSAPI = "1")]
    pub fn set_gssapi_service_principal(&self, value: &str) -> Result<()> {
        setsockopt_bytes(self.sock, Constants::ZMQ_GSSAPI_SERVICE_PRINCIPAL.to_raw(), value.as_bytes())
    }

    #[cfg(ZMQ_HAS_GSSAPI = "1")]
    pub fn set_gssapi_plaintext(&self, value: bool) -> Result<()> {
        setsockopt_i32(self.sock, Constants::ZMQ_GSSAPI_PLAINTEXT.to_raw(), if value { 1 } else { 0 })
    }

    pub fn set_handshake_ivl(&self, value: i32) -> Result<()> {
        setsockopt_i32(self.sock, Constants::ZMQ_HANDSHAKE_IVL.to_raw(), value)
    }

    pub fn as_poll_item<'a>(&'a self, events: i16) -> PollItem<'a> {
        PollItem {
            socket: self.sock,
            fd: 0,
            events: events,
            revents: 0,
            marker: PhantomData
        }
    }
}

const MSG_SIZE: usize = 64;

pub struct Message {
    msg: zmq_sys::zmq_msg_t,
}

impl Drop for Message {
    fn drop(&mut self) {
        unsafe {
            let rc = zmq_sys::zmq_msg_close(&mut self.msg);
            assert_eq!(rc, 0);
        }
    }
}

impl Message {
    /// Create an empty `Message`.
    pub fn new() -> Result<Message> {
        unsafe {
            let mut msg = zmq_sys::zmq_msg_t { unnamed_field1: [0; MSG_SIZE] };
            let rc = zmq_sys::zmq_msg_init(&mut msg);

            if rc == -1i32 { return Err(errno_to_error()); }

            Ok(Message { msg: msg })
        }
    }

    /// Create a `Message` preallocated with `len` uninitialized bytes.
    pub unsafe fn with_capacity_unallocated(len: usize) -> Result<Message> {
        let mut msg = zmq_sys::zmq_msg_t { unnamed_field1: [0; MSG_SIZE] };
        let rc = zmq_sys::zmq_msg_init_size(&mut msg, len as size_t);

        if rc == -1i32 { return Err(errno_to_error()); }

        Ok(Message { msg: msg })
    }

    /// Create a `Message` with space for `len` bytes that are initialized to 0.
    pub fn with_capacity(len: usize) -> Result<Message> {
        unsafe {
            let mut msg = try!(Message::with_capacity_unallocated(len));
            ptr::write_bytes(msg.as_mut_ptr(), 0, len);
            Ok(msg)
        }
    }

    /// Create a `Message` from a `&[u8]`. This will copy `data` into the message.
    pub fn from_slice(data: &[u8]) -> Result<Message> {
        unsafe {
            let mut msg = try!(Message::with_capacity_unallocated(data.len()));
            ptr::copy_nonoverlapping(data.as_ptr(), msg.as_mut_ptr(), data.len());
            Ok(msg)
        }
    }

    pub fn as_str<'a>(&'a self) -> Option<&'a str> {
        str::from_utf8(self).ok()
    }

    pub fn gets<'a>(&'a mut self, property: &str) -> Option<&'a str> {
        let value = unsafe { zmq_sys::zmq_msg_gets(&mut self.msg,
                          ffi::CString::new(property.as_bytes()).unwrap().as_ptr()) };

        if value == ptr::null() {
            None
        } else {
            Some(unsafe { str::from_utf8(ffi::CStr::from_ptr(value).to_bytes()).unwrap() })
        }
    }
}

impl Deref for Message {
    type Target = [u8];

    fn deref<'a>(&'a self) -> &'a [u8] {
        // This is safe because we're constraining the slice to the lifetime of
        // this message.
        unsafe {
            let ptr = self.msg.unnamed_field1.as_ptr() as *mut _;
            let data = zmq_sys::zmq_msg_data(ptr);
            let len = zmq_sys::zmq_msg_size(ptr) as usize;
            slice::from_raw_parts(mem::transmute(data), len)
        }
    }
}

impl DerefMut for Message {
    fn deref_mut<'a>(&'a mut self) -> &'a mut [u8] {
        // This is safe because we're constraining the slice to the lifetime of
        // this message.
        unsafe {
            let data = zmq_sys::zmq_msg_data(&mut self.msg);
            let len = zmq_sys::zmq_msg_size(&mut self.msg) as usize;
            slice::from_raw_parts_mut(mem::transmute(data), len)
        }
    }
}

pub static POLLIN : i16 = 1i16;
pub static POLLOUT : i16 = 2i16;
pub static POLLERR : i16 = 4i16;

#[repr(C)]
pub struct PollItem<'a> {
    socket: *mut c_void,
    fd: c_int,
    events: i16,
    revents: i16,
    marker: PhantomData<&'a Socket>
}

impl<'a> PollItem<'a> {
    pub fn from_fd(fd: c_int) -> PollItem<'a> {
        PollItem {
            socket: ptr::null_mut(),
            fd: fd,
            events: 0,
            revents: 0,
            marker: PhantomData
        }
    }

    pub fn get_revents(&self) -> i16 {
        self.revents
    }
}

pub fn poll(items: &mut [PollItem], timeout: i64) -> Result<i32,> {
    unsafe {
        let rc = zmq_sys::zmq_poll(
            items.as_mut_ptr() as *mut zmq_sys::zmq_pollitem_t,
            items.len() as c_int,
            timeout as c_long);

        if rc == -1i32 {
            Err(errno_to_error())
        } else {
            Ok(rc as i32)
        }
    }
}

pub fn proxy(frontend: &mut Socket,
             backend: &mut Socket) -> Result<()> {
    unsafe {
        let rc = zmq_sys::zmq_proxy(frontend.sock, backend.sock, ptr::null_mut());

        if rc == -1i32 {
            Err(errno_to_error())
        } else {
            Ok(())
        }
    }
}

pub fn proxy_with_capture(frontend: &mut Socket,
                          backend: &mut Socket,
                          capture: &mut Socket) -> Result<()> {
    unsafe {
        let rc = zmq_sys::zmq_proxy(frontend.sock, backend.sock, capture.sock);

        if rc == -1i32 {
            Err(errno_to_error())
        } else {
            Ok(())
        }
    }
}

pub fn has(capability: &str) -> bool {
    unsafe {
        zmq_sys::zmq_has(ffi::CString::new(capability.as_bytes()).unwrap().as_ptr()) == 1
    }
}

#[cfg(ZMQ_HAS_CURVE = "1")]
pub struct CurveKeypair {
    pub public_key: String,
    pub secret_key: String,
}

#[cfg(ZMQ_HAS_CURVE = "1")]
impl CurveKeypair {
    pub fn new() -> Result<CurveKeypair> {
        // Curve keypairs are currently 40 bytes long.
        let mut ffi_public_key = vec![0u8; 40];
        let mut ffi_secret_key = vec![0u8; 40];

        unsafe {
            let rc = zmq_sys::zmq_curve_keypair(ffi_public_key.as_mut_ptr() as *mut libc::c_char, ffi_secret_key.as_mut_ptr() as *mut libc::c_char);

            if rc == -1i32 {
                Err(errno_to_error())
            } else {
                Ok(CurveKeypair {
                    public_key: String::from_utf8(ffi_public_key).unwrap_or(String::new()),
                    secret_key: String::from_utf8(ffi_secret_key).unwrap_or(String::new())
                })
            }
        }
    }
}

pub fn z85_encode(data: &[u8]) -> String {
    if data.len() % 4 != 0 {
        return String::new();
    }

    let len = data.len() * 5 / 4;
    let mut dest = vec![0u8; len];

    unsafe {
        zmq_sys::zmq_z85_encode(dest.as_mut_ptr() as *mut libc::c_char, data.as_ptr(), data.len());
        String::from_utf8(dest).unwrap_or(String::new())
    }
}

pub fn z85_decode(data: &str) -> Vec<u8> {
    if data.len() % 5 != 0 {
        return Vec::new();
    }

    let len = data.len() * 4 / 5;
    let mut dest = vec![0u8; len];

    unsafe {
        zmq_sys::zmq_z85_decode(dest.as_mut_ptr(), ffi::CString::new(data).unwrap().into_raw());
        dest
    }
}

impl fmt::Debug for Error {
    /// Return the error string for an error.
    fn fmt(&self, f: &mut fmt::Formatter) -> fmt::Result {
        unsafe {
            let s = zmq_sys::zmq_strerror(*self as c_int);
            write!(f, "{}",
                   str::from_utf8(ffi::CStr::from_ptr(s).to_bytes()).unwrap())
        }
    }
}

macro_rules! getsockopt_num(
    ($name:ident, $c_ty:ty, $ty:ty) => (
        #[allow(trivial_casts)]
        fn $name(sock: *mut c_void, opt: c_int) -> Result<$ty> {
            unsafe {
                let mut value: $c_ty = 0;
                let value_ptr = &mut value as *mut $c_ty;
                let mut size = mem::size_of::<$c_ty>() as size_t;

                let rc = zmq_sys::zmq_getsockopt(
                    sock,
                    opt,
                    value_ptr as *mut c_void,
                    &mut size);

                if rc == -1 {
                    Err(errno_to_error())
                } else {
                    Ok(value as $ty)
                }
            }
        }
    )
);

getsockopt_num!(getsockopt_i32, c_int, i32);
getsockopt_num!(getsockopt_i64, int64_t, i64);
getsockopt_num!(getsockopt_u64, uint64_t, u64);

fn getsockopt_string(sock: *mut c_void, opt: c_int, size: size_t, remove_nulbyte: bool) -> Result<result::Result<String, Vec<u8>>> {
    let mut size = size;
    let mut value = vec![0u8; size];

    let r = unsafe {
        zmq_sys::zmq_getsockopt(
            sock,
            opt,
            value.as_mut_ptr() as *mut c_void,
            &mut size)
    };

    if r == -1i32 {
        Err(errno_to_error())
    } else {
        if remove_nulbyte {
            size -= 1;
        }
        value.truncate(size);

        if let Ok(s) = str::from_utf8(&value) {
            return Ok(Ok(s.to_string()));
        }

        Ok(Err(value))
    }
}

macro_rules! setsockopt_num(
    ($name:ident, $ty:ty) => (
        #[allow(trivial_casts)]
        fn $name(sock: *mut c_void, opt: c_int, value: $ty) -> Result<()> {
            let size = mem::size_of::<$ty>() as size_t;

            let rc = unsafe {
                zmq_sys::zmq_setsockopt(
                    sock,
                    opt,
                    (&value as *const $ty) as *const c_void,
                    size)
            };

            if rc == -1 {
                Err(errno_to_error())
            } else {
                Ok(())
            }
        }
    )
);

setsockopt_num!(setsockopt_i32, i32);
setsockopt_num!(setsockopt_i64, i64);
setsockopt_num!(setsockopt_u64, u64);

fn setsockopt_bytes(sock: *mut c_void, opt: c_int, value: &[u8]) -> Result<()> {
    let r = unsafe {
        zmq_sys::zmq_setsockopt(
            sock,
            opt,
            value.as_ptr() as *const c_void,
            value.len() as size_t
        )
    };

    if r == -1i32 {
        Err(errno_to_error())
    } else {
        Ok(())
    }
}

fn setsockopt_null(sock: *mut c_void, opt: c_int) -> Result<()> {
    let r = unsafe {
        zmq_sys::zmq_setsockopt(
            sock,
            opt,
            ptr::null(),
            0
        )
    };

    if r == -1i32 {
        Err(errno_to_error())
    } else {
        Ok(())
    }
}

fn errno_to_error() -> Error {
    Error::from_raw(unsafe { zmq_sys::zmq_errno() })
}

#[cfg(test)]
mod tests {
    use super::*;

    #[cfg(ZMQ_HAS_CURVE = "1")]
    #[test]
    fn test_curve_keypair() {
        let keypair = CurveKeypair::new().unwrap();
        assert!(keypair.public_key.len() == 40);
        assert!(keypair.secret_key.len() == 40);
    }

    #[test]
    fn test_z85() {
        let test_str = "/AB8cGJ*-$lEbr2=TW$Q?i7:)<?G/4zr-hjppA3d";
        let decoded = z85_decode(test_str);
        let encoded = z85_encode(&decoded);
        assert_eq!(test_str, encoded);
    }

    #[test]
    fn test_get_socket_type() {
        let mut ctx = Context::new();

        let mut socket_types = vec![
            SocketType::PAIR,
            SocketType::PUB,
            SocketType::SUB,
            SocketType::REQ,
            SocketType::REP,
            SocketType::DEALER,
            SocketType::ROUTER,
            SocketType::PULL,
            SocketType::PUSH,
            SocketType::XPUB,
            SocketType::XSUB
        ];
        for sock_type in socket_types.drain(..) {
            let sock = ctx.socket(sock_type).unwrap();
            assert_eq!(sock.get_socket_type().unwrap(), sock_type);
        }
    }

    #[test]
    fn test_getset_maxmsgsize() {
        let mut ctx = Context::new();
        let sock = ctx.socket(REQ).unwrap();
        sock.set_maxmsgsize(512000).unwrap();
        assert_eq!(sock.get_maxmsgsize().unwrap(), 512000);
    }

    #[test]
    fn test_getset_sndhwm() {
        let mut ctx = Context::new();
        let sock = ctx.socket(REQ).unwrap();
        sock.set_sndhwm(500).unwrap();
        assert_eq!(sock.get_sndhwm().unwrap(), 500);
    }

    #[test]
    fn test_getset_rcvhwm() {
        let mut ctx = Context::new();
        let sock = ctx.socket(REQ).unwrap();
        sock.set_rcvhwm(500).unwrap();
        assert_eq!(sock.get_rcvhwm().unwrap(), 500);
    }

    #[test]
    fn test_getset_affinity() {
        let mut ctx = Context::new();
        let sock = ctx.socket(REQ).unwrap();
        sock.set_affinity(1024).unwrap();
        assert_eq!(sock.get_affinity().unwrap(), 1024);
    }

    #[test]
    fn test_getset_identity() {
        let mut ctx = Context::new();
        let sock = ctx.socket(REQ).unwrap();
        sock.set_identity("moo".as_bytes()).unwrap();
        assert_eq!(sock.get_identity().unwrap().unwrap(), "moo");
    }

    #[test]
    fn test_subscription() {
        let mut ctx = Context::new();
        let sock = ctx.socket(SUB).unwrap();
        assert!(sock.set_subscribe("/channel".as_bytes()).is_ok());
        assert!(sock.set_unsubscribe("/channel".as_bytes()).is_ok());
    }

    #[test]
    fn test_getset_rate() {
        let mut ctx = Context::new();
        let sock = ctx.socket(REQ).unwrap();
        sock.set_rate(200).unwrap();
        assert_eq!(sock.get_rate().unwrap(), 200);
    }

    #[test]
    fn test_getset_recovery_ivl() {
        let mut ctx = Context::new();
        let sock = ctx.socket(REQ).unwrap();
        sock.set_recovery_ivl(100).unwrap();
        assert_eq!(sock.get_recovery_ivl().unwrap(), 100);
    }

    #[test]
    fn test_getset_sndbuf() {
        let mut ctx = Context::new();
        let sock = ctx.socket(REQ).unwrap();
        sock.set_sndbuf(100).unwrap();
        assert_eq!(sock.get_sndbuf().unwrap(), 100);
    }

    #[test]
    fn test_getset_rcvbuf() {
        let mut ctx = Context::new();
        let sock = ctx.socket(REQ).unwrap();
        sock.set_rcvbuf(100).unwrap();
        assert_eq!(sock.get_rcvbuf().unwrap(), 100);
    }

    #[test]
    fn test_getset_tos() {
        let mut ctx = Context::new();
        let sock = ctx.socket(REQ).unwrap();
        sock.set_tos(100).unwrap();
        assert_eq!(sock.get_tos().unwrap(), 100);
    }

    #[test]
    fn test_getset_linger() {
        let mut ctx = Context::new();
        let sock = ctx.socket(REQ).unwrap();
        sock.set_linger(100).unwrap();
        assert_eq!(sock.get_linger().unwrap(), 100);
    }

    #[test]
    fn test_getset_reconnect_ivl() {
        let mut ctx = Context::new();
        let sock = ctx.socket(REQ).unwrap();
        sock.set_reconnect_ivl(100).unwrap();
        assert_eq!(sock.get_reconnect_ivl().unwrap(), 100);
    }

    #[test]
    fn test_getset_reconnect_ivl_max() {
        let mut ctx = Context::new();
        let sock = ctx.socket(REQ).unwrap();
        sock.set_reconnect_ivl_max(100).unwrap();
        assert_eq!(sock.get_reconnect_ivl_max().unwrap(), 100);
    }

    #[test]
    fn test_getset_backlog() {
        let mut ctx = Context::new();
        let sock = ctx.socket(REQ).unwrap();
        sock.set_backlog(50).unwrap();
        assert_eq!(sock.get_backlog().unwrap(), 50);
    }

    #[test]
    fn test_getset_multicast_hops() {
        let mut ctx = Context::new();
        let sock = ctx.socket(REQ).unwrap();
        sock.set_multicast_hops(20).unwrap();
        assert_eq!(sock.get_multicast_hops().unwrap(), 20);
    }

    #[test]
    fn test_getset_rcvtimeo() {
        let mut ctx = Context::new();
        let sock = ctx.socket(REQ).unwrap();
        sock.set_rcvtimeo(5000).unwrap();
        assert_eq!(sock.get_rcvtimeo().unwrap(), 5000);
    }

    #[test]
    fn test_getset_sndtimeo() {
        let mut ctx = Context::new();
        let sock = ctx.socket(REQ).unwrap();
        sock.set_sndtimeo(5000).unwrap();
        assert_eq!(sock.get_sndtimeo().unwrap(), 5000);
    }

    #[test]
    fn test_getset_ipv6() {
        let mut ctx = Context::new();
        let sock = ctx.socket(REQ).unwrap();

        sock.set_ipv6(true).unwrap();
        assert!(sock.is_ipv6().unwrap());

        sock.set_ipv6(false).unwrap();
        assert!(sock.is_ipv6().unwrap() == false);
    }

    #[test]
    fn test_getset_socks_proxy() {
        let mut ctx = Context::new();
        let sock = ctx.socket(REQ).unwrap();

        sock.set_socks_proxy(Some("my_socks_server.com:10080")).unwrap();
        assert_eq!(sock.get_socks_proxy().unwrap().unwrap(), "my_socks_server.com:10080");

        sock.set_socks_proxy(None).unwrap();
        assert_eq!(sock.get_socks_proxy().unwrap().unwrap(), "");
    }

    #[test]
    fn test_getset_keepalive() {
        let mut ctx = Context::new();
        let sock = ctx.socket(REQ).unwrap();

        sock.set_tcp_keepalive(-1).unwrap();
        assert_eq!(sock.get_tcp_keepalive().unwrap(), -1);

        sock.set_tcp_keepalive(0).unwrap();
        assert_eq!(sock.get_tcp_keepalive().unwrap(), 0);

        sock.set_tcp_keepalive(1).unwrap();
        assert_eq!(sock.get_tcp_keepalive().unwrap(), 1);
    }

    #[test]
    fn test_getset_keepalive_cnt() {
        let mut ctx = Context::new();
        let sock = ctx.socket(REQ).unwrap();

        sock.set_tcp_keepalive_cnt(-1).unwrap();
        assert_eq!(sock.get_tcp_keepalive_cnt().unwrap(), -1);

        sock.set_tcp_keepalive_cnt(500).unwrap();
        assert_eq!(sock.get_tcp_keepalive_cnt().unwrap(), 500);
    }

    #[test]
    fn test_getset_keepalive_idle() {
        let mut ctx = Context::new();
        let sock = ctx.socket(REQ).unwrap();

        sock.set_tcp_keepalive_idle(-1).unwrap();
        assert_eq!(sock.get_tcp_keepalive_idle().unwrap(), -1);

        sock.set_tcp_keepalive_idle(500).unwrap();
        assert_eq!(sock.get_tcp_keepalive_idle().unwrap(), 500);
    }

    #[test]
    fn test_getset_tcp_keepalive_intvl() {
        let mut ctx = Context::new();
        let sock = ctx.socket(REQ).unwrap();

        sock.set_tcp_keepalive_intvl(-1).unwrap();
        assert_eq!(sock.get_tcp_keepalive_intvl().unwrap(), -1);

        sock.set_tcp_keepalive_intvl(500).unwrap();
        assert_eq!(sock.get_tcp_keepalive_intvl().unwrap(), 500);
    }

    #[test]
    fn test_getset_immediate() {
        let mut ctx = Context::new();
        let sock = ctx.socket(REQ).unwrap();

        sock.set_immediate(true).unwrap();
        assert!(sock.is_immediate().unwrap());

        sock.set_immediate(false).unwrap();
        assert!(sock.is_immediate().unwrap() == false);
    }

    #[test]
    fn test_getset_plain_server() {
        let mut ctx = Context::new();
        let sock = ctx.socket(REQ).unwrap();

        sock.set_plain_server(true).unwrap();
        assert!(sock.is_plain_server().unwrap());

        sock.set_plain_server(false).unwrap();
        assert!(sock.is_plain_server().unwrap() == false);
    }

    #[test]
    fn test_getset_plain_username() {
        let mut ctx = Context::new();
        let sock = ctx.socket(REQ).unwrap();

        sock.set_plain_username(Some("billybob")).unwrap();
        assert_eq!(sock.get_plain_username().unwrap().unwrap(), "billybob");
        assert_eq!(sock.get_mechanism().unwrap(), Mechanism::ZMQ_PLAIN);

        sock.set_plain_username(None).unwrap();
        assert!(sock.get_mechanism().unwrap() == Mechanism::ZMQ_NULL);
    }

    #[test]
    fn test_getset_plain_password() {
        let mut ctx = Context::new();
        let sock = ctx.socket(REQ).unwrap();

        sock.set_plain_password(Some("m00c0w")).unwrap();
        assert_eq!(sock.get_plain_password().unwrap().unwrap(), "m00c0w");
        assert_eq!(sock.get_mechanism().unwrap(), Mechanism::ZMQ_PLAIN);

        sock.set_plain_password(None).unwrap();
        assert!(sock.get_mechanism().unwrap() == Mechanism::ZMQ_NULL);
    }

    #[test]
    fn test_getset_zap_domain() {
        let mut ctx = Context::new();
        let sock = ctx.socket(REQ).unwrap();
        sock.set_zap_domain("test_domain").unwrap();
        assert_eq!(sock.get_zap_domain().unwrap().unwrap(), "test_domain");
    }

    #[cfg(ZMQ_HAS_CURVE = "1")]
    #[test]
    fn test_getset_curve_server() {
        let mut ctx = Context::new();
        let sock = ctx.socket(REQ).unwrap();
        sock.set_curve_server(true).unwrap();
        assert_eq!(sock.is_curve_server().unwrap(), true);
    }

    #[cfg(ZMQ_HAS_CURVE = "1")]
    #[test]
    fn test_getset_curve_publickey() {
        let mut ctx = Context::new();
        let sock = ctx.socket(REQ).unwrap();
        sock.set_curve_publickey("FX5b8g5ZnOk7$Q}^)Y&?.v3&MIe+]OU7DTKynkUL").unwrap();
        assert_eq!(sock.get_curve_publickey().unwrap().unwrap(), "FX5b8g5ZnOk7$Q}^)Y&?.v3&MIe+]OU7DTKynkUL");
    }

    #[cfg(ZMQ_HAS_CURVE = "1")]
    #[test]
    fn test_getset_curve_secretkey() {
        let mut ctx = Context::new();
        let sock = ctx.socket(REQ).unwrap();
        sock.set_curve_secretkey("s9N%S3*NKSU$6pUnpBI&K5HBd[]G$Y3yrK?mhdbS").unwrap();
        assert_eq!(sock.get_curve_secretkey().unwrap().unwrap(), "s9N%S3*NKSU$6pUnpBI&K5HBd[]G$Y3yrK?mhdbS");
    }

    #[cfg(ZMQ_HAS_CURVE = "1")]
    #[test]
    fn test_getset_curve_serverkey() {
        let mut ctx = Context::new();
        let sock = ctx.socket(REQ).unwrap();
        sock.set_curve_serverkey("FX5b8g5ZnOk7$Q}^)Y&?.v3&MIe+]OU7DTKynkUL").unwrap();
        assert_eq!(sock.get_curve_serverkey().unwrap().unwrap(), "FX5b8g5ZnOk7$Q}^)Y&?.v3&MIe+]OU7DTKynkUL");
    }

    #[test]
    fn test_getset_conflate() {
        let mut ctx = Context::new();
        let sock = ctx.socket(REQ).unwrap();
        sock.set_conflate(true).unwrap();
        assert_eq!(sock.is_conflate().unwrap(), true);
    }

    #[cfg(ZMQ_HAS_GSSAPI = "1")]
    #[test]
    fn test_getset_gssapi_server() {
        let mut ctx = Context::new();
        let sock = ctx.socket(REQ).unwrap();
        sock.set_gssapi_server(true).unwrap();
        assert_eq!(sock.is_gssapi_server().unwrap(), true);
    }

    #[cfg(ZMQ_HAS_GSSAPI = "1")]
    #[test]
    fn test_getset_gssapi_principal() {
        let mut ctx = Context::new();
        let sock = ctx.socket(REQ).unwrap();
        sock.set_gssapi_principal("principal").unwrap();
        assert_eq!(sock.get_gssapi_principal().unwrap().unwrap(), "principal");
    }

    #[cfg(ZMQ_HAS_GSSAPI = "1")]
    #[test]
    fn test_getset_gssapi_service_principal() {
        let mut ctx = Context::new();
        let sock = ctx.socket(REQ).unwrap();
        sock.set_gssapi_service_principal("principal").unwrap();
        assert_eq!(sock.get_gssapi_service_principal().unwrap().unwrap(), "principal");
    }

    #[cfg(ZMQ_HAS_GSSAPI = "1")]
    #[test]
    fn test_getset_gssapi_plaintext() {
        let mut ctx = Context::new();
        let sock = ctx.socket(REQ).unwrap();
        sock.set_gssapi_plaintext(true).unwrap();
        assert_eq!(sock.is_gssapi_plaintext().unwrap(), true);
    }

    #[cfg(ZMQ_HAS_GSSAPI = "1")]
    #[test]
    fn test_getset_handshake_ivl() {
        let mut ctx = Context::new();
        let sock = ctx.socket(REQ).unwrap();
        sock.set_handshake_ivl(50000).unwrap();
        assert_eq!(sock.get_handshake_ivl().unwrap(), 50000);
    }
}<|MERGE_RESOLUTION|>--- conflicted
+++ resolved
@@ -273,9 +273,6 @@
         }
     }
 
-<<<<<<< HEAD
-    pub fn socket(&mut self, socket_type: SocketType) -> Result<Socket> {
-=======
     /// Borrow the raw context pointer.
     ///
     /// If the Context goes out of scope, this will lead to a dangling
@@ -284,8 +281,7 @@
         self.ctx
     }
 
-    pub fn socket(&mut self, socket_type: SocketType) -> Result<Socket, Error> {
->>>>>>> bd7ed9d0
+    pub fn socket(&mut self, socket_type: SocketType) -> Result<Socket> {
         let sock = unsafe { zmq_sys::zmq_socket(self.ctx, socket_type as c_int) };
 
         if sock.is_null() {
