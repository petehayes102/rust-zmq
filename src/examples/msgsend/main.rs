--- conflicted
+++ resolved
@@ -4,14 +4,8 @@
 //
 // I *think* it's the same, more or less.
 
-<<<<<<< HEAD
 extern crate native;
 extern crate time;
-=======
-extern crate std;
-extern crate extra;
-extern crate native;
->>>>>>> c7c02a36
 extern crate zmq;
 
 use std::comm;
@@ -36,7 +30,7 @@
         }
     }
 
-    match push_socket.send_str(count.to_str(), 0) {
+    match push_socket.send_str(count.to_str().as_slice(), 0) {
         Ok(()) => { }
         Err(e) => fail!(e.to_str()),
     }
@@ -75,7 +69,7 @@
 
 fn worker(mut push_socket: zmq::Socket, count: uint) {
     for _ in range(0, count) {
-        push_socket.send_str(100u.to_str(), 0).unwrap();
+        push_socket.send_str(100u.to_str().as_slice(), 0).unwrap();
     }
 
     // Let the server know we're done.
@@ -154,15 +148,15 @@
     let args = os::args();
 
     let args = if os::getenv("RUST_BENCH").is_some() {
-        ~["".to_owned(), "1000000".to_owned(), "10000".to_owned()]
+        vec!("".to_string(), "1000000".to_string(), "10000".to_string())
     } else if args.len() <= 1u {
-        ~["".to_owned(), "10000".to_owned(), "4".to_owned()]
+        vec!("".to_string(), "10000".to_string(), "4".to_string())
     } else {
         args
     };
 
-    let size = from_str::<uint>(args[1]).unwrap();
-    let workers = from_str::<uint>(args[2]).unwrap();
+    let size = from_str::<uint>(args.get(1).as_slice()).unwrap();
+    let workers = from_str::<uint>(args.get(2).as_slice()).unwrap();
 
     let mut ctx = zmq::Context::new();
 
