//! Module: zmq

#[link(name = "zmq",
       vers = "0.4",
       uuid = "54cc1bc9-02b8-447c-a227-75ebc923bc29")];
#[crate_type = "lib"];

extern mod extra;

use std::cast;
use std::libc::{c_int, c_long, c_void, size_t, c_char};
use std::ptr;
use std::str;
use std::sys;
use std::vec;

/// The ZMQ container that manages all the sockets
type Context_ = *c_void;

/// A ZMQ socket
type Socket_ = *c_void;

/// A message
type Msg_ = [c_char, ..32];

#[link_args = "-lzmq"]
extern {
    fn zmq_version(major: *c_int, minor: *c_int, patch: *c_int);

    fn zmq_init(io_threads: c_int) -> Context_;
    fn zmq_term(ctx: Context_) -> c_int;

    fn zmq_errno() -> c_int;
    fn zmq_strerror(errnum: c_int) -> *c_char;

    fn zmq_socket(ctx: Context_, typ: c_int) -> Socket_;
    fn zmq_close(socket: Socket_) -> c_int;

    fn zmq_getsockopt(
            socket: Socket_,
            opt: c_int,
            optval: *c_void,
            size: *size_t) -> c_int;
    fn zmq_setsockopt(
            socket: Socket_,
            opt: c_int,
            optval: *c_void,
            size: size_t) -> c_int;

    fn zmq_bind(socket: Socket_, endpoint: *c_char) -> c_int;
    fn zmq_connect(socket: Socket_, endpoint: *c_char) -> c_int;

    fn zmq_msg_init(msg: &Msg_) -> c_int;
    fn zmq_msg_init_size(msg: &Msg_, size: size_t) -> c_int;
    fn zmq_msg_data(msg: &Msg_) -> *u8;
    fn zmq_msg_size(msg: &Msg_) -> size_t;
    fn zmq_msg_close(msg: &Msg_) -> c_int;

    fn zmq_send(socket: Socket_, msg: &Msg_, flags: c_int) -> c_int;
    fn zmq_recv(socket: Socket_, msg: &Msg_, flags: c_int) -> c_int;

    fn zmq_poll(items: *PollItem, nitems: c_int, timeout: c_long) -> c_int;
}

/// Socket types
pub enum SocketType {
    PAIR = 0,
    PUB = 1,
    SUB = 2,
    REQ = 3,
    REP = 4,
    DEALER = 5,
    ROUTER = 6,
    PULL = 7,
    PUSH = 8,
    XPUB = 9,
    XSUB = 10,
}

pub static DONTWAIT : int = 1;
pub static SNDMORE : int = 2;

pub mod constants {
<<<<<<< HEAD
    use std::libc::c_int;
    pub static ZMQ_HWM : c_int = 1i32;
    pub static ZMQ_SNDHWM : c_int = 1i32;
    pub static ZMQ_RCVHWM : c_int = 1i32;
    pub static ZMQ_SWAP : c_int = 3i32;
=======
    use core::libc::c_int;
>>>>>>> 1f1c9193
    pub static ZMQ_AFFINITY : c_int = 4i32;
    pub static ZMQ_IDENTITY : c_int = 5i32;
    pub static ZMQ_SUBSCRIBE : c_int = 6i32;
    pub static ZMQ_UNSUBSCRIBE : c_int = 7i32;
    pub static ZMQ_RATE : c_int = 8i32;
    pub static ZMQ_RECOVERY_IVL : c_int = 9i32;
    pub static ZMQ_MCAST_LOOP : c_int = 10i32;
    pub static ZMQ_SNDBUF : c_int = 11i32;
    pub static ZMQ_RCVBUF : c_int = 12i32;
    pub static ZMQ_RCVMORE : c_int = 13i32;
    pub static ZMQ_FD : c_int = 14i32;
    pub static ZMQ_EVENTS : c_int = 15i32;
    pub static ZMQ_TYPE : c_int = 16i32;
    pub static ZMQ_LINGER : c_int = 17i32;
    pub static ZMQ_RECONNECT_IVL : c_int = 18i32;
    pub static ZMQ_BACKLOG : c_int = 19i32;
    pub static ZMQ_RECOVERY_IVL_MSEC : c_int = 20i32;
    pub static ZMQ_RECONNECT_IVL_MAX : c_int = 21i32;
    pub static ZMQ_MAXMSGSIZE : c_int = 22i32;
    pub static ZMQ_SNDHWM : c_int = 23i32;
    pub static ZMQ_RCVHWM : c_int = 24i32;

    pub static ZMQ_MAX_VSM_SIZE : c_int = 30i32;
    pub static ZMQ_DELIMITER : c_int = 31i32;
    pub static ZMQ_VSM : c_int = 32i32;

    pub static ZMQ_MSG_MORE : c_int = 1i32;
    pub static ZMQ_MSG_SHARED : c_int = 128i32;
    pub static ZMQ_MSG_MASK : c_int = 129i32;

    pub static ZMQ_HAUSNUMERO : c_int = 156384712i32;
}

pub enum Error {
    ENOTSUP = 156384712 + 1, //ZMQ_HAUSNUMERO + 1,
    EPROTONOSUPPORT = 156384712 + 2, //ZMQ_HAUSNUMERO + 2,
    ENOBUFS = 156384712 + 3, //ZMQ_HAUSNUMERO + 3,
    ENETDOWN = 156384712 + 4, //ZMQ_HAUSNUMERO + 4,
    EADDRINUSE = 156384712 + 5, //ZMQ_HAUSNUMERO + 5,
    EADDRNOTAVAIL = 156384712 + 6, //ZMQ_HAUSNUMERO + 6,
    ECONNREFUSED = 156384712 + 7, //ZMQ_HAUSNUMERO + 7,
    EINPROGRESS = 156384712 + 8, //ZMQ_HAUSNUMERO + 8,
    ENOTSOCK = 156384712 + 9, //ZMQ_HAUSNUMERO + 9,

    EFSM = 156384712 + 51, //ZMQ_HAUSNUMERO + 51,
    ENOCOMPATPROTO = 156384712 + 52, //ZMQ_HAUSNUMERO + 52,
    ETERM = 156384712 + 53, //ZMQ_HAUSNUMERO + 53,
    EMTHREAD = 156384712 + 54, //ZMQ_HAUSNUMERO + 54,
}

// Return the current zeromq version.
pub fn version() -> (int, int, int) {
    let major = 0i32;
    let minor = 0i32;
    let patch = 0i32;
    unsafe {
        zmq_version(
            &major,
            &minor,
            &patch);
    }
    (major as int, minor as int, patch as int)
}

// Create a zeromq context.
pub fn init(io_threads: int) -> Result<Context, Error> {    
    let ctx = unsafe {zmq_init(io_threads as i32)};

    if ctx.is_null() {
        return Err(errno_to_error());
    }

    Ok(Context { ctx: ctx })
}

pub struct Context {
    priv ctx: Context_,
}

impl Context {
    pub fn socket(&self, socket_type: SocketType) -> Result<Socket, Error> {
        let sock = unsafe {zmq_socket(self.ctx, socket_type as c_int)};

        if sock.is_null() {
            return Err(errno_to_error());
        }

        Ok(Socket { sock: sock as Socket_, closed: false })
    }

    pub fn term(&self) -> Result<(), Error> {
        if unsafe { zmq_term(self.ctx) } == -1i32 {
            Err(errno_to_error())
        } else {
            Ok(())
        }
    }
}

pub struct Socket {
    priv sock: Socket_,
    priv closed: bool
}

impl Drop for Socket {
    pub fn finalize(&self) {
        match self.close_final() {
            Ok(()) => {},
            Err(e) => fail!(e.to_str())
        }
    }
}

impl Socket {
    pub fn get_socket_type(&self) -> Result<SocketType, Error> {
        do getsockopt_int(self.sock, constants::ZMQ_TYPE).map |ty| {
            match *ty {
                0 => PAIR,
                1 => PUB,
                2 => SUB,
                3 => REQ,
                4 => REP,
                5 => DEALER,
                6 => ROUTER,
                7 => PULL,
                8 => PUSH,
                9 => XPUB,
                10 => XSUB,
                _ => fail!(~"socket type is out of range!")
            }
        }
    }

    pub fn get_rcvmore(&self) -> Result<bool, Error> {
        do getsockopt_i64(self.sock, constants::ZMQ_RCVMORE).chain |o| {
            Ok(o == 1i64)
        }
    }

<<<<<<< HEAD
    pub fn get_hwm(&self) -> Result<u64, Error> {
        getsockopt_u64(self.sock, constants::ZMQ_HWM)
=======
    fn get_sndhwm(&self) -> Result<int, Error> {
        getsockopt_int(self.sock, constants::ZMQ_SNDHWM)
    }

    fn get_rcvhwm(&self) -> Result<int, Error> {
        getsockopt_int(self.sock, constants::ZMQ_RCVHWM)
>>>>>>> 1f1c9193
    }

    pub fn get_affinity(&self) -> Result<u64, Error> {
        getsockopt_u64(self.sock, constants::ZMQ_AFFINITY)
    }

    pub fn get_identity(&self) -> Result<~[u8], Error> {
        getsockopt_bytes(self.sock, constants::ZMQ_IDENTITY)
    }

    pub fn get_rate(&self) -> Result<i64, Error> {
        getsockopt_i64(self.sock, constants::ZMQ_RATE)
    }

    pub fn get_recovery_ivl(&self) -> Result<i64, Error> {
        getsockopt_i64(self.sock, constants::ZMQ_RECOVERY_IVL)
    }

    pub fn get_recovery_ivl_msec(&self) -> Result<i64, Error> {
        getsockopt_i64(self.sock, constants::ZMQ_RECOVERY_IVL_MSEC)
    }

    pub fn get_mcast_loop(&self) -> Result<bool, Error> {
        do getsockopt_i64(self.sock, constants::ZMQ_MCAST_LOOP).chain |o| {
            Ok(o == 1i64)
        }
    }

    pub fn get_sndbuf(&self) -> Result<u64, Error> {
        getsockopt_u64(self.sock, constants::ZMQ_SNDBUF)
    }

    pub fn get_rcvbuf(&self) -> Result<u64, Error> {
        getsockopt_u64(self.sock, constants::ZMQ_RCVBUF)
    }

    pub fn get_linger(&self) -> Result<i64, Error> {
        getsockopt_i64(self.sock, constants::ZMQ_LINGER)
    }

    pub fn get_reconnect_ivl(&self) -> Result<int, Error> {
        getsockopt_int(self.sock, constants::ZMQ_RECONNECT_IVL)
    }

    pub fn get_reconnect_ivl_max(&self) -> Result<int, Error> {
        getsockopt_int(self.sock, constants::ZMQ_RECONNECT_IVL_MAX)
    }

    pub fn get_backlog(&self) -> Result<int, Error> {
        getsockopt_int(self.sock, constants::ZMQ_BACKLOG)
    }

    pub fn get_fd(&self) -> Result<i64, Error> {
        getsockopt_i64(self.sock, constants::ZMQ_FD)
    }

    pub fn get_events(&self) -> Result<u32, Error> {
        getsockopt_u32(self.sock, constants::ZMQ_EVENTS)
    }

<<<<<<< HEAD
    pub fn set_hwm(&self, value: u64) -> Result<(), Error> {
        setsockopt_u64(self.sock, constants::ZMQ_HWM, value)
=======
    fn set_sndhwm(&self, value: int) -> Result<(), Error> {
        setsockopt_int(self.sock, constants::ZMQ_SNDHWM, value)
    }

    fn set_rcvhwm(&self, value: int) -> Result<(), Error> {
        setsockopt_int(self.sock, constants::ZMQ_RCVHWM, value)
>>>>>>> 1f1c9193
    }

    pub fn set_affinity(&self, value: u64) -> Result<(), Error> {
        setsockopt_u64(self.sock, constants::ZMQ_AFFINITY, value)
    }

    pub fn set_identity(&self, value: &[u8]) -> Result<(), Error> {
        setsockopt_bytes(self.sock, constants::ZMQ_IDENTITY, value)
    }

    pub fn set_subscribe(&self, value: &[u8]) -> Result<(), Error> {
        setsockopt_bytes(self.sock, constants::ZMQ_SUBSCRIBE, value)
    }

    pub fn set_unsubscribe(&self, value: &[u8]) -> Result<(), Error> {
        setsockopt_bytes(self.sock, constants::ZMQ_UNSUBSCRIBE, value)
    }

    pub fn set_rate(&self, value: i64) -> Result<(), Error> {
        setsockopt_i64(self.sock, constants::ZMQ_RATE, value)
    }

    pub fn set_recovery_ivl(&self, value: i64) -> Result<(), Error> {
        setsockopt_i64(self.sock, constants::ZMQ_RECOVERY_IVL, value)
    }

    pub fn set_recovery_ivl_msec(&self, value: i64) -> Result<(), Error> {
        setsockopt_i64(self.sock, constants::ZMQ_RECOVERY_IVL_MSEC, value)
    }

    pub fn set_mcast_loop(&self, value: bool) -> Result<(), Error> {
        let value = if value { 1i64 } else { 0i64 };
        setsockopt_i64(self.sock, constants::ZMQ_MCAST_LOOP, value)
    }

    pub fn set_sndbuf(&self, value: u64) -> Result<(), Error> {
        setsockopt_u64(self.sock, constants::ZMQ_SNDBUF, value)
    }

    pub fn set_rcvbuf(&self, value: u64) -> Result<(), Error> {
        setsockopt_u64(self.sock, constants::ZMQ_RCVBUF, value)
    }

    pub fn set_linger(&self, value: int) -> Result<(), Error> {
        setsockopt_int(self.sock, constants::ZMQ_LINGER, value)
    }

    pub fn set_reconnect_ivl(&self, value: int) -> Result<(), Error> {
        setsockopt_int(self.sock, constants::ZMQ_RECONNECT_IVL, value)
    }

    pub fn set_reconnect_ivl_max(&self, value: int) -> Result<(), Error> {
        setsockopt_int(self.sock, constants::ZMQ_RECONNECT_IVL_MAX, value)
    }

    pub fn set_backlog(&self, value: int) -> Result<(), Error> {
        setsockopt_int(self.sock, constants::ZMQ_BACKLOG, value)
    }

    /// Accept connections on a socket.
    pub fn bind(&self, endpoint: &str) -> Result<(), Error> {
        let rc = do str::as_c_str(endpoint) |cstr| {
            unsafe {zmq_bind(self.sock, cstr)}
        };

        if rc == -1i32 { Err(errno_to_error()) } else { Ok(()) }
    }

    /// Connect a socket.
    pub fn connect(&self, endpoint: &str) -> Result<(), Error> {
        let rc = do str::as_c_str(endpoint) |cstr| {
            unsafe {zmq_connect(self.sock, cstr)}
        };

        if rc == -1i32 { Err(errno_to_error()) } else { Ok(()) }
    }

    pub fn send(&self, data: &[u8], flags: int) -> Result<(), Error> {
        do vec::as_const_buf(data) |base_ptr, len| {
            let msg: Msg_ = [0, ..32];

            unsafe {
                // Copy the data into the message.
                zmq_msg_init_size(&msg, len as size_t);

                ptr::copy_memory(
                    ::cast::transmute(zmq_msg_data(&msg)),
                    base_ptr,
                    len);

                let rc = zmq_send(self.sock, &msg, flags as c_int);

                zmq_msg_close(&msg);

                if rc == -1i32 { Err(errno_to_error()) } else { Ok(()) }
            }
        }
    }

    pub fn send_str(&self, data: &str, flags: int) -> Result<(), Error> {
        str::byte_slice(data, |bytes| self.send(bytes, flags))
    }

    pub unsafe fn recv(&self, flags: int) -> Result<Message, Error> {
        let msg: Msg_ = [0, ..32];

        zmq_msg_init(&msg);
        let rc = zmq_recv(self.sock, &msg, flags as c_int);

        if rc == -1i32 {
            Err(errno_to_error())
        } else {
            Ok(Message { msg: msg })
        }
    }

    pub fn recv_bytes(&self, flags: int) -> Result<~[u8], Error> {
        match unsafe { self.recv(flags) } {
            Ok(msg) => Ok(msg.to_bytes()),
            Err(e) => Err(e),
        }
    }

    pub fn recv_str(&self, flags: int) -> Result<~str, Error> {
        match unsafe { self.recv(flags) } {
            Ok(msg) => Ok(msg.to_str()),
            Err(e) => Err(e),
        }
    }

    pub fn close(&mut self) -> Result<(), Error> {
        if !self.closed {
            self.closed = true;

            if unsafe { zmq_close(self.sock) } == -1i32 {
                return Err(errno_to_error());
            }
        }

        Ok(())
    }

    pub fn close_final(&self) -> Result<(), Error> {
        if !self.closed {
            if unsafe { zmq_close(self.sock) } == -1i32 {
                return Err(errno_to_error());
            }
        }

        Ok(())
    }
}

struct Message {
    priv msg: Msg_
}

impl Drop for Message {
    pub fn finalize(&self) {
        unsafe { zmq_msg_close(&self.msg); }
    }
}

impl Message {
    pub fn with_ptr<T>(&self, f: &fn(*u8, uint) -> T) -> T {
        unsafe {
            let data = zmq_msg_data(&self.msg);
            let len = zmq_msg_size(&self.msg) as uint;

            f(data, len)
        }
    }

    pub fn with_bytes<T>(&self, f: &fn(&[u8]) -> T) -> T {
        do self.with_ptr |data, len| {
            unsafe {vec::raw::buf_as_slice(data, len, f)}
        }
    }

    pub fn with_str<T>(&self, f: &fn(&str) -> T) -> T {
        do self.with_ptr |data, len| {
            unsafe {str::raw::buf_as_slice(data, len, f)}
        }
    }

    pub fn to_bytes(&self) -> ~[u8] {
        self.with_bytes(|v| vec::to_owned(v))
    }

    pub fn to_str(&self) -> ~str {
        self.with_str(|s| str::to_owned(s))
    }
}

pub static POLLIN : i16 = 1i16;
pub static POLLOUT : i16 = 2i16;
pub static POLLERR : i16 = 4i16;

pub struct PollItem {
    socket: Socket_,
    fd: c_int,
    events: i16,
    revents: i16
}

pub fn poll(items: &[PollItem], timeout: i64) -> Result<(), Error> {
    do vec::as_imm_buf(items) |p, len| {
        let rc = unsafe {zmq_poll(
            p,
            len as c_int,
            timeout as c_long)};
        if rc == -1i32 { Err(errno_to_error()) } else { Ok(()) }
    }
}

impl ToStr for Error {
    /// Return the error string for an error.
    fn to_str(&self) -> ~str {
        unsafe {
            str::raw::from_c_str(zmq_strerror(*self as c_int))
        }
    }
}

/// Convert the errno into an error type.
fn errno_to_error() -> Error {
    unsafe {
        match zmq_errno() {
            e if e == ENOTSUP as c_int         => ENOTSUP,
            e if e == EPROTONOSUPPORT as c_int => EPROTONOSUPPORT,
            e if e == ENOBUFS as c_int         => ENOBUFS,
            e if e == ENETDOWN as c_int        => ENETDOWN,
            e if e == EADDRINUSE as c_int      => EADDRINUSE,
            e if e == EADDRNOTAVAIL as c_int   => EADDRNOTAVAIL,
            e if e == ECONNREFUSED as c_int    => ECONNREFUSED,
            e if e == EINPROGRESS as c_int     => EINPROGRESS,
            e if e == ENOTSOCK as c_int        => ENOTSOCK,
            e if e == EFSM as c_int            => EFSM,
            e if e == ENOCOMPATPROTO as c_int  => ENOCOMPATPROTO,
            e if e == ETERM as c_int           => ETERM,
            e if e == EMTHREAD as c_int        => EMTHREAD,
            e => fail!(str::raw::from_c_str(zmq_strerror(e as c_int))),
        }
    }
}

fn getsockopt_int(sock: Socket_, opt: c_int) -> Result<int, Error> {
    let value = 0u32 as c_int;
    let size = sys::size_of::<c_int>() as size_t;

    let r = unsafe {
        zmq_getsockopt(
            sock,
            opt as c_int,
            ptr::to_unsafe_ptr(&value) as *c_void,
            &size)
    };

    if r == -1i32 { Err(errno_to_error()) } else { Ok(value as int) }
}

fn getsockopt_u32(sock: Socket_, opt: c_int) -> Result<u32, Error> {
    let value = 0u32;
    let size = sys::size_of::<u32>() as size_t;

    let r = unsafe {
        zmq_getsockopt(
            sock,
            opt,
            ptr::to_unsafe_ptr(&value) as *c_void,
            &size)
    };

    if r == -1i32 { Err(errno_to_error()) } else { Ok(value) }
}

fn getsockopt_i64(sock: Socket_, opt: c_int) -> Result<i64, Error> {
    let value = 0i64;
    let size = sys::size_of::<i64>() as size_t;

    let r = unsafe {
        zmq_getsockopt(
            sock,
            opt as c_int,
            ptr::to_unsafe_ptr(&value) as *c_void,
            &size)
    };

    if r == -1i32 { Err(errno_to_error()) } else { Ok(value) }
}

fn getsockopt_u64(sock: Socket_, opt: c_int) -> Result<u64, Error> {
    let value = 0u64;
    let size = sys::size_of::<u64>() as size_t;

    let r = unsafe {
        zmq_getsockopt(
            sock,
            opt,
            ptr::to_unsafe_ptr(&value) as *c_void,
            &size)
    };

    if r == -1i32 { Err(errno_to_error()) } else { Ok(value) }
}

fn getsockopt_bytes(
    sock: Socket_,
    opt: c_int
) -> Result<~[u8], Error> {
    // The only binary option in zeromq is ZMQ_IDENTITY, which can have
    // a max size of 255 bytes.
    let size = 255 as size_t;
    let mut value = vec::with_capacity(size as uint);

    let r = unsafe {zmq_getsockopt(
        sock,
        opt as c_int,
        vec::raw::to_ptr(value) as *c_void,
        &size)};

    if r == -1i32 {
        Err(errno_to_error())
    } else {
        unsafe {vec::raw::set_len(&mut value, size as uint)};
        Ok(value)
    }
}

fn setsockopt_int(
    sock: Socket_,
    opt: c_int,
    value: int
) -> Result<(), Error> {
    let value = value as c_int;
    let r = unsafe {
        zmq_setsockopt(
            sock,
            opt as c_int,
            ptr::to_unsafe_ptr(&value) as *c_void,
            sys::size_of::<c_int>() as size_t)
    };

    if r == -1i32 { Err(errno_to_error()) } else { Ok(()) }
}

fn setsockopt_i64(
    sock: Socket_,
    opt: c_int,
    value: i64
) -> Result<(), Error> {
    let r = unsafe {
        zmq_setsockopt(
            sock,
            opt as c_int,
            ptr::to_unsafe_ptr(&value) as *c_void,
            sys::size_of::<i64>() as size_t)
    };

    if r == -1i32 { Err(errno_to_error()) } else { Ok(()) }
}

fn setsockopt_u64(
    sock: Socket_,
    opt: c_int,
    value: u64
) -> Result<(), Error> {
    let r = unsafe {
        zmq_setsockopt(
            sock,
            opt as c_int,
            ptr::to_unsafe_ptr(&value) as *c_void,
            sys::size_of::<u64>() as size_t)
    };

    if r == -1i32 { Err(errno_to_error()) } else { Ok(()) }
}

fn setsockopt_buf(
    sock: Socket_,
    opt: c_int,
    p: *u8,
    len: uint
) -> Result<(), Error> {
    let r = unsafe {
        zmq_setsockopt(
            sock,
            opt as c_int,
            p as *c_void,
            len as size_t)
    };

    if r == -1i32 { Err(errno_to_error()) } else { Ok(()) }
}

fn setsockopt_bytes(
    sock: Socket_,
    opt: c_int,
    value: &[u8]
) -> Result<(), Error> {
    vec::as_imm_buf(value, |p, len| setsockopt_buf(sock, opt, p, len))
}

fn setsockopt_str(
    sock: Socket_,
    opt: c_int,
    value: &str
) -> Result<(), Error> {
    str::as_buf(value, |p, len| setsockopt_buf(sock, opt, p, len))
}<|MERGE_RESOLUTION|>--- conflicted
+++ resolved
@@ -81,15 +81,7 @@
 pub static SNDMORE : int = 2;
 
 pub mod constants {
-<<<<<<< HEAD
     use std::libc::c_int;
-    pub static ZMQ_HWM : c_int = 1i32;
-    pub static ZMQ_SNDHWM : c_int = 1i32;
-    pub static ZMQ_RCVHWM : c_int = 1i32;
-    pub static ZMQ_SWAP : c_int = 3i32;
-=======
-    use core::libc::c_int;
->>>>>>> 1f1c9193
     pub static ZMQ_AFFINITY : c_int = 4i32;
     pub static ZMQ_IDENTITY : c_int = 5i32;
     pub static ZMQ_SUBSCRIBE : c_int = 6i32;
@@ -229,17 +221,17 @@
         }
     }
 
-<<<<<<< HEAD
-    pub fn get_hwm(&self) -> Result<u64, Error> {
-        getsockopt_u64(self.sock, constants::ZMQ_HWM)
-=======
-    fn get_sndhwm(&self) -> Result<int, Error> {
+    pub fn get_maxmsgsize(&self) -> Result<i64, Error> {
+        getsockopt_i64(self.sock, constants::ZMQ_MAXMSGSIZE)
+    }
+
+
+    pub fn get_sndhwm(&self) -> Result<int, Error> {
         getsockopt_int(self.sock, constants::ZMQ_SNDHWM)
     }
 
-    fn get_rcvhwm(&self) -> Result<int, Error> {
+    pub fn get_rcvhwm(&self) -> Result<int, Error> {
         getsockopt_int(self.sock, constants::ZMQ_RCVHWM)
->>>>>>> 1f1c9193
     }
 
     pub fn get_affinity(&self) -> Result<u64, Error> {
@@ -300,17 +292,17 @@
         getsockopt_u32(self.sock, constants::ZMQ_EVENTS)
     }
 
-<<<<<<< HEAD
-    pub fn set_hwm(&self, value: u64) -> Result<(), Error> {
-        setsockopt_u64(self.sock, constants::ZMQ_HWM, value)
-=======
-    fn set_sndhwm(&self, value: int) -> Result<(), Error> {
+    pub fn set_maxmsgsize(&self, value: i64) -> Result<(), Error> {
+        setsockopt_i64(self.sock, constants::ZMQ_MAXMSGSIZE, value)
+    }
+
+
+    pub fn set_sndhwm(&self, value: int) -> Result<(), Error> {
         setsockopt_int(self.sock, constants::ZMQ_SNDHWM, value)
     }
 
-    fn set_rcvhwm(&self, value: int) -> Result<(), Error> {
+    pub fn set_rcvhwm(&self, value: int) -> Result<(), Error> {
         setsockopt_int(self.sock, constants::ZMQ_RCVHWM, value)
->>>>>>> 1f1c9193
     }
 
     pub fn set_affinity(&self, value: u64) -> Result<(), Error> {
